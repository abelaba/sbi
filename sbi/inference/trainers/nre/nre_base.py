# This file is part of sbi, a toolkit for simulation-based inference. sbi is licensed
# under the Apache License Version 2.0, see <https://www.apache.org/licenses/>

import warnings
from abc import ABC, abstractmethod
from copy import deepcopy
<<<<<<< HEAD
from typing import Any, Callable, Dict, Literal, Optional, Union
=======
from typing import Any, Dict, Optional, Protocol, Union
>>>>>>> 046cdb0c

import torch
from torch import Tensor, eye, nn, ones
from torch.distributions import Distribution
from torch.nn.utils.clip_grad import clip_grad_norm_
from torch.optim.adam import Adam
from torch.utils.tensorboard.writer import SummaryWriter

from sbi.inference.posteriors import MCMCPosterior, RejectionPosterior, VIPosterior
from sbi.inference.posteriors.importance_posterior import ImportanceSamplingPosterior
from sbi.inference.potentials import ratio_estimator_based_potential
from sbi.inference.trainers.base import NeuralInference
from sbi.neural_nets import classifier_nn
from sbi.neural_nets.ratio_estimators import RatioEstimator
from sbi.utils import (
    check_estimator_arg,
    check_prior,
    clamp_and_warn,
)
from sbi.utils.torchutils import repeat_rows


class RatioEstimatorBuilder(Protocol):
    """Protocol for building a ratio estimator from data."""

    def __call__(self, theta: Tensor, x: Tensor) -> RatioEstimator:
        """Build a ratio estimator from theta and x, which mainly inform the
        shape of the input and the condition to the neural network.

        Args:
            theta: Parameter sets.
            x: Simulation outputs.

        Returns:
            Ratio Estimator.
        """
        ...


class RatioEstimatorTrainer(NeuralInference, ABC):
    def __init__(
        self,
        prior: Optional[Distribution] = None,
        classifier: Union[str, RatioEstimatorBuilder] = "resnet",
        device: str = "cpu",
        logging_level: Union[int, str] = "warning",
        summary_writer: Optional[SummaryWriter] = None,
        show_progress_bars: bool = True,
    ):
        r"""Neural Ratio Estimation.

        We implement three inference methods in the respective subclasses.

        - SNRE_A / AALR is limited to `num_atoms=2`, but allows for density evaluation
          when training for one round.
        - SNRE_B / SRE can use more than two atoms, potentially boosting performance,
          but allows for posterior evaluation **only up to a normalizing constant**,
          even when training only one round.
        - BNRE is a variation of SNRE_A aiming to produce more conservative posterior
          approximations.
        - SNRE_C / NRE-C is a generalization of SNRE_A and SNRE_B which can use multiple
          classes (similar to atoms) but encourages an exact likelihood-to-evidence
          ratio (density evaluation) by introducing an independently drawn class.
          Addressing the issue in SNRE_B which only estimates the ratio up to a function
          (normalizing constant) of the data $x$.

        Args:
            classifier: Classifier trained to approximate likelihood ratios. If it is
                a string, use a pre-configured network of the provided type (one of
                linear, mlp, resnet), or a callable that implements the
                `RatioEstimatorBuilder` protocol. The callable will be called with the
                first batch of simulations (theta, x), which can thus be used for
                shape inference and potentially for z-scoring. It returns a
                `RatioEstimator`.

        See docstring of `NeuralInference` class for all other arguments.
        """

        super().__init__(
            prior=prior,
            device=device,
            logging_level=logging_level,
            summary_writer=summary_writer,
            show_progress_bars=show_progress_bars,
        )

        # As detailed in the docstring, `density_estimator` is either a string or
        # a callable. The function creating the neural network is attached to
        # `_build_neural_net`. It will be called in the first round and receive
        # thetas and xs as inputs, so that they can be used for shape inference and
        # potentially for z-scoring.
        check_estimator_arg(classifier)
        if isinstance(classifier, str):
            self._build_neural_net = classifier_nn(model=classifier)
        else:
            self._build_neural_net = classifier

    def append_simulations(
        self,
        theta: Tensor,
        x: Tensor,
        exclude_invalid_x: bool = False,
        from_round: int = 0,
        algorithm: str = "SNRE",
        data_device: Optional[str] = None,
    ) -> "RatioEstimatorTrainer":
        r"""Store parameters and simulation outputs to use them for later training.

        Data are stored as entries in lists for each type of variable (parameter/data).

        Stores $\theta$, $x$, prior_masks (indicating if simulations are coming from the
        prior or not) and an index indicating which round the batch of simulations came
        from.

        Args:
            theta: Parameter sets.
            x: Simulation outputs.
            exclude_invalid_x: Whether invalid simulations are discarded during
                training. If `False`, NRE raises an error when invalid simulations are
                found. If `True`, invalid simulations are discarded and training
                can proceed, but this gives systematically wrong results.
            from_round: Which round the data stemmed from. Round 0 means from the prior.
                With default settings, this is not used at all for `NRE`. Only when
                the user later on requests `.train(discard_prior_samples=True)`, we
                use these indices to find which training data stemmed from the prior.
            algorithm: Which algorithm is used. This is used to give a more informative
                warning or error message when invalid simulations are found.
            data_device: Where to store the data, default is on the same device where
                the training is happening. If training a large dataset on a GPU with not
                much VRAM can set to 'cpu' to store data on system memory instead.
        Returns:
            NeuralInference object (returned so that this function is chainable).
        """
        if exclude_invalid_x:
            warnings.warn(
                "NRE gives systematically wrong results when exclude_invalid_x=True.",
                stacklevel=2,
            )

        return super().append_simulations(  # type: ignore
            theta=theta,
            x=x,
            exclude_invalid_x=exclude_invalid_x,
            from_round=from_round,
            algorithm=algorithm,
            data_device=data_device,
        )

    def train(
        self,
        num_atoms: int = 10,
        training_batch_size: int = 200,
        learning_rate: float = 5e-4,
        validation_fraction: float = 0.1,
        stop_after_epochs: int = 20,
        max_num_epochs: int = 2**31 - 1,
        clip_max_norm: Optional[float] = 5.0,
        resume_training: bool = False,
        discard_prior_samples: bool = False,
        retrain_from_scratch: bool = False,
        show_train_summary: bool = False,
        dataloader_kwargs: Optional[Dict] = None,
        loss_kwargs: Optional[Dict[str, Any]] = None,
    ) -> nn.Module:
        r"""Return classifier that approximates the ratio $p(\theta,x)/p(\theta)p(x)$.

        Args:
            num_atoms: Number of atoms to use for classification.
            training_batch_size: Training batch size.
            learning_rate: Learning rate for Adam optimizer.
            validation_fraction: The fraction of data to use for validation.
            stop_after_epochs: The number of epochs to wait for improvement on the
                validation set before terminating training.
            max_num_epochs: Maximum number of epochs to run. If reached, we stop
                training even when the validation loss is still decreasing. Otherwise,
                we train until validation loss increases (see also `stop_after_epochs`).
            clip_max_norm: Value at which to clip the total gradient norm in order to
                prevent exploding gradients. Use None for no clipping.
            resume_training: Can be used in case training time is limited, e.g. on a
                cluster. If `True`, the split between train and validation set, the
                optimizer, the number of epochs, and the best validation log-prob will
                be restored from the last time `.train()` was called.
            discard_prior_samples: Whether to discard samples simulated in round 1, i.e.
                from the prior. Training may be sped up by ignoring such less targeted
                samples.
            retrain_from_scratch: Whether to retrain the conditional density
                estimator for the posterior from scratch each round.
            show_train_summary: Whether to print the number of epochs and validation
                loss after the training.
            dataloader_kwargs: Additional or updated kwargs to be passed to the training
                and validation dataloaders (like, e.g., a collate_fn).
            loss_kwargs: Additional or updated kwargs to be passed to the self._loss fn.

        Returns:
            Classifier that approximates the ratio $p(\theta,x)/p(\theta)p(x)$.
        """
        # Load data from most recent round.
        self._round = max(self._data_round_index)
        # Starting index for the training set (1 = discard round-0 samples).
        start_idx = int(discard_prior_samples and self._round > 0)

        if loss_kwargs is None:
            loss_kwargs = {}

        train_loader, val_loader = self.get_dataloaders(
            start_idx,
            training_batch_size,
            validation_fraction,
            resume_training,
            dataloader_kwargs=dataloader_kwargs,
        )

        clipped_batch_size = min(training_batch_size, val_loader.batch_size)  # type: ignore

        num_atoms = int(
            clamp_and_warn(
                "num_atoms", num_atoms, min_val=2, max_val=clipped_batch_size
            )
        )

        # First round or if retraining from scratch:
        # Call the `self._build_neural_net` with the rounds' thetas and xs as
        # arguments, which will build the neural network
        # This is passed into NeuralPosterior, to create a neural posterior which
        # can `sample()` and `log_prob()`. The network is accessible via `.net`.
        if self._neural_net is None or retrain_from_scratch:
            # Get theta,x to initialize NN
            theta, x, _ = self.get_simulations(starting_round=start_idx)
            # Use only training data for building the neural net (z-scoring transforms)
            self._neural_net = self._build_neural_net(
                theta[self.train_indices].to("cpu"),
                x[self.train_indices].to("cpu"),
            )
            del x, theta
        self._neural_net.to(self._device)

        if not resume_training:
            self.optimizer = Adam(
                list(self._neural_net.parameters()),
                lr=learning_rate,
            )
            self.epoch, self._val_loss = 0, float("Inf")

        while self.epoch <= max_num_epochs and not self._converged(
            self.epoch, stop_after_epochs
        ):
            # Train for a single epoch.
            self._neural_net.train()
            train_loss_sum = 0
            for batch in train_loader:
                self.optimizer.zero_grad()
                theta_batch, x_batch = (
                    batch[0].to(self._device),
                    batch[1].to(self._device),
                )

                train_losses = self._loss(
                    theta_batch, x_batch, num_atoms, **loss_kwargs
                )
                train_loss = torch.mean(train_losses)
                train_loss_sum += train_losses.sum().item()

                train_loss.backward()
                if clip_max_norm is not None:
                    clip_grad_norm_(
                        self._neural_net.parameters(),
                        max_norm=clip_max_norm,
                    )
                self.optimizer.step()

            self.epoch += 1

            train_loss_average = train_loss_sum / (
                len(train_loader) * train_loader.batch_size  # type: ignore
            )
            self._summary["training_loss"].append(train_loss_average)

            # Calculate validation performance.
            self._neural_net.eval()
            val_loss_sum = 0
            with torch.no_grad():
                for batch in val_loader:
                    theta_batch, x_batch = (
                        batch[0].to(self._device),
                        batch[1].to(self._device),
                    )
                    val_losses = self._loss(
                        theta_batch, x_batch, num_atoms, **loss_kwargs
                    )
                    val_loss_sum += val_losses.sum().item()
                # Take mean over all validation samples.
                self._val_loss = val_loss_sum / (
                    len(val_loader) * val_loader.batch_size  # type: ignore
                )
                # Log validation log prob for every epoch.
                self._summary["validation_loss"].append(self._val_loss)

            self._maybe_show_progress(self._show_progress_bars, self.epoch)

        self._report_convergence_at_end(self.epoch, stop_after_epochs, max_num_epochs)

        # Update summary.
        self._summary["epochs_trained"].append(self.epoch)
        self._summary["best_validation_loss"].append(self._best_val_loss)

        # Update TensorBoard and summary dict.
        self._summarize(round_=self._round)

        # Update description for progress bar.
        if show_train_summary:
            print(self._describe_round(self._round, self._summary))

        # Avoid keeping the gradients in the resulting network, which can
        # cause memory leakage when benchmarking.
        self._neural_net.zero_grad(set_to_none=True)

        return deepcopy(self._neural_net)

    def _classifier_logits(self, theta: Tensor, x: Tensor, num_atoms: int) -> Tensor:
        """Return logits obtained through classifier forward pass.

        The logits are obtained from atomic sets of (theta,x) pairs.
        """
        batch_size = theta.shape[0]
        repeated_x = repeat_rows(x, num_atoms)

        # Choose `1` or `num_atoms - 1` thetas from the rest of the batch for each x.
        probs = ones(batch_size, batch_size) * (1 - eye(batch_size)) / (batch_size - 1)

        choices = torch.multinomial(probs, num_samples=num_atoms - 1, replacement=False)

        contrasting_theta = theta[choices]

        atomic_theta = torch.cat((theta[:, None, :], contrasting_theta), dim=1).reshape(
            batch_size * num_atoms, -1
        )

        return self._neural_net(atomic_theta, repeated_x)

    @abstractmethod
    def _loss(self, theta: Tensor, x: Tensor, num_atoms: int) -> Tensor:
        raise NotImplementedError

    def build_posterior(
        self,
        density_estimator: Optional[nn.Module] = None,
        prior: Optional[Distribution] = None,
        sample_with: Literal["mcmc", "rejection", "vi", "importance"] = "mcmc",
        mcmc_method: Literal[
            "slice_np",
            "slice_np_vectorized",
            "hmc_pyro",
            "nuts_pyro",
            "slice_pymc",
            "hmc_pymc",
            "nuts_pymc",
        ] = "slice_np_vectorized",
        vi_method: Literal["rKL", "fKL", "IW", "alpha"] = "rKL",
        mcmc_parameters: Optional[Dict[str, Any]] = None,
        vi_parameters: Optional[Dict[str, Any]] = None,
        rejection_sampling_parameters: Optional[Dict[str, Any]] = None,
        importance_sampling_parameters: Optional[Dict[str, Any]] = None,
    ) -> Union[
        MCMCPosterior, RejectionPosterior, VIPosterior, ImportanceSamplingPosterior
    ]:
        r"""Build posterior from the neural density estimator.

        SNRE trains a neural network to approximate likelihood ratios. The
        posterior wraps the trained network such that one can directly evaluate the
        unnormalized posterior log probability $p(\theta|x) \propto p(x|\theta) \cdot
        p(\theta)$ and draw samples from the posterior with MCMC or rejection sampling.
        Note that, in the case of single-round SNRE_A / AALR, it is possible to
        evaluate the log-probability of the **normalized** posterior, but sampling
        still requires MCMC (or rejection sampling).

        Args:
            density_estimator: The density estimator that the posterior is based on.
                If `None`, use the latest neural density estimator that was trained.
            prior: Prior distribution.
            sample_with: Method to use for sampling from the posterior. Must be one of
                [`mcmc` | `rejection` | `vi` | `importance`].
            mcmc_method: Method used for MCMC sampling, one of `slice_np`,
                `slice_np_vectorized`, `hmc_pyro`, `nuts_pyro`, `slice_pymc`,
                `hmc_pymc`, `nuts_pymc`. `slice_np` is a custom
                numpy implementation of slice sampling. `slice_np_vectorized` is
                identical to `slice_np`, but if `num_chains>1`, the chains are
                vectorized for `slice_np_vectorized` whereas they are run sequentially
                for `slice_np`. The samplers ending on `_pyro` are using Pyro, and
                likewise the samplers ending on `_pymc` are using PyMC.
            vi_method: Method used for VI, one of [`rKL`, `fKL`, `IW`, `alpha`]. Note
                that some of the methods admit a `mode seeking` property (e.g. rKL)
                whereas some admit a `mass covering` one (e.g fKL).
            mcmc_parameters: Additional kwargs passed to `MCMCPosterior`.
            vi_parameters: Additional kwargs passed to `VIPosterior`.
            rejection_sampling_parameters: Additional kwargs passed to
                `RejectionPosterior`.
            importance_sampling_parameters: Additional kwargs passed to
                `ImportanceSamplingPosterior`.

        Returns:
            Posterior $p(\theta|x)$  with `.sample()` and `.log_prob()` methods
            (the returned log-probability is unnormalized).
        """
        if prior is None:
            assert (
                self._prior is not None
            ), """You did not pass a prior. You have to pass the prior either at
                initialization `inference = SNRE(prior)` or to `.build_posterior
                (prior=prior)`."""
            prior = self._prior
        else:
            check_prior(prior)

        if density_estimator is None:
            ratio_estimator = self._neural_net
            # If internal net is used device is defined.
            device = self._device
        else:
            ratio_estimator = density_estimator
            # Otherwise, infer it from the device of the net parameters.
            device = str(next(density_estimator.parameters()).device)

        potential_fn, theta_transform = ratio_estimator_based_potential(
            ratio_estimator=ratio_estimator,
            prior=prior,
            x_o=None,
        )

        if sample_with == "mcmc":
            self._posterior = MCMCPosterior(
                potential_fn=potential_fn,
                theta_transform=theta_transform,
                proposal=prior,
                method=mcmc_method,
                device=device,
                **mcmc_parameters or {},
            )
        elif sample_with == "rejection":
            self._posterior = RejectionPosterior(
                potential_fn=potential_fn,
                proposal=prior,
                device=device,
                **rejection_sampling_parameters or {},
            )
        elif sample_with == "vi":
            self._posterior = VIPosterior(
                potential_fn=potential_fn,
                theta_transform=theta_transform,
                prior=prior,  # type: ignore
                vi_method=vi_method,
                device=device,
                **vi_parameters or {},
            )
        elif sample_with == "importance":
            self._posterior = ImportanceSamplingPosterior(
                potential_fn=potential_fn,
                proposal=prior,
                device=device,
                **importance_sampling_parameters or {},
            )
        else:
            raise NotImplementedError

        # Store models at end of each round.
        self._model_bank.append(deepcopy(self._posterior))

        return deepcopy(self._posterior)<|MERGE_RESOLUTION|>--- conflicted
+++ resolved
@@ -4,11 +4,7 @@
 import warnings
 from abc import ABC, abstractmethod
 from copy import deepcopy
-<<<<<<< HEAD
 from typing import Any, Callable, Dict, Literal, Optional, Union
-=======
-from typing import Any, Dict, Optional, Protocol, Union
->>>>>>> 046cdb0c
 
 import torch
 from torch import Tensor, eye, nn, ones
